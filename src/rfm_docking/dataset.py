import os
import hydra
import omegaconf
import pandas as pd
import numpy as np
from rdkit import Chem
import torch
from torch.utils.data import Dataset
from torch_geometric.data import Data, HeteroData
from pymatgen.core.structure import Structure
from pymatgen.core.lattice import Lattice
from omegaconf import ValueNode
from p_tqdm import p_umap

from diffcsp.common.utils import PROJECT_ROOT
from tqdm import tqdm
from multiprocessing import Pool
from diffcsp.common.data_utils import (
    preprocess,
    add_scaled_lattice_prop,
    build_crystal_graph,
    lattice_params_to_matrix,
)
from rfm_docking.featurization import (
    get_atoms_and_pos,
    split_zeolite_and_osda_pos,
    featurize_osda,
    get_feature_dims,
)


def process_one(args):
    row, graph_method, prop_list = args

    crystal_id = row.dock_crystal

    ### process the lattice
    lattice_matrix = eval(row.dock_lattice)
    lattice_matrix = np.array(lattice_matrix)

    # lattice has to conform to pymatgen's Lattice object, rotate data accordingly
    lattice_matrix_target = lattice_params_to_matrix(
        *Lattice(lattice_matrix).parameters
    )

    M = lattice_matrix.T @ lattice_matrix_target
    U, _, Vt = np.linalg.svd(M)
    R = U @ Vt
    # Ensure R is a proper rotation matrix with determinant 1
    if np.linalg.det(R) < 0:
        U[:, -1] *= -1  # Correct for reflection if necessary
        R = U @ Vt

    lattice = Lattice(lattice_matrix_target)

    smiles = row.smiles
    loading = int(row.loading)
    node_feats, edge_feats, edge_index = featurize_osda(smiles)

    osda_node_feats = node_feats.repeat(loading, 1)

    _, N = edge_index.shape

    # Create offsets using torch.arange
    offsets = torch.arange(loading, device=edge_index.device) * (
        osda_node_feats.shape[0] // loading
    )
    # Repeat the offsets for each edge entry
    offsets = offsets.view(-1, 1).repeat(1, N).view(1, -1)  # Shape: (1, N * loading)

    # increment edge indices for each loaded osda
    osda_edge_indices = edge_index.repeat(1, loading)
    osda_edge_indices += offsets

    osda_edge_feats = edge_feats.repeat(loading, 1)

    ### process the docked structures
    dock_axyz = eval(row.dock_xyz)

    # zeolite and osda are separated
    dock_zeolite_axyz, dock_osda_axyz = split_zeolite_and_osda_pos(
        dock_axyz, smiles, loading
    )
    # process the zeolite
    dock_zeolite_atoms, dock_zeolite_pos = get_atoms_and_pos(dock_zeolite_axyz)
    dock_zeolite_pos = dock_zeolite_pos @ R
    dock_zeolite = Structure(
        lattice=lattice,
        coords=dock_zeolite_pos,
        species=dock_zeolite_atoms,
        coords_are_cartesian=True,
    )
    dock_zeolite_graph_arrays = build_crystal_graph(dock_zeolite, graph_method)

    # process the osda
    dock_osda_atoms, dock_osda_pos = get_atoms_and_pos(dock_osda_axyz)

    # remove hydrogens
    non_hydrogen = torch.where(dock_osda_atoms.squeeze() != 1, True, False)
    dock_osda_atoms = dock_osda_atoms[non_hydrogen]
    dock_osda_pos = dock_osda_pos[non_hydrogen]

    dock_osda_pos = dock_osda_pos @ R
    dock_osda = Structure(
        lattice=lattice,
        coords=dock_osda_pos,
        species=dock_osda_atoms,
        coords_are_cartesian=True,
    )
    dock_osda_graph_arrays = build_crystal_graph(dock_osda, graph_method)

    ### process the optimized structures
    opt_axyz = eval(row.opt_xyz)
    opt_zeolite_axyz, opt_ligand_axyz = split_zeolite_and_osda_pos(
        opt_axyz, smiles, loading
    )
    opt_zeolite_atoms, opt_zeolite_pos = get_atoms_and_pos(opt_zeolite_axyz)
    opt_zeolite_pos = opt_zeolite_pos @ R
    opt_zeolite = Structure(
        lattice=lattice,
        coords=opt_zeolite_pos,
        species=opt_zeolite_atoms,
        coords_are_cartesian=True,
    )
    opt_zeolite_graph_arrays = build_crystal_graph(opt_zeolite, graph_method)

    opt_osda_atoms, opt_osda_pos = get_atoms_and_pos(opt_ligand_axyz)

    # remove hydrogens
    non_hydrogen = torch.where(opt_osda_atoms != 1)[0]
    opt_osda_atoms = opt_osda_atoms[non_hydrogen]
    opt_osda_pos = opt_osda_pos[non_hydrogen]

    opt_osda_pos = opt_osda_pos @ R
    opt_osda = Structure(
        lattice=lattice,
        coords=opt_osda_pos,
        species=opt_osda_atoms,
        coords_are_cartesian=True,
    )
    opt_osda_graph_arrays = build_crystal_graph(opt_osda, graph_method)

    properties = dict() 
    for k in prop_list:
        if k in row.keys():
            properties[k] = torch.tensor(row[k], dtype=torch.float64)
    
    preprocessed_dict = {
        "crystal_id": crystal_id,
        "smiles": smiles,
        "loading": loading,
        "osda_feats": (osda_node_feats, osda_edge_feats, osda_edge_indices),
        "dock_zeolite_graph_arrays": dock_zeolite_graph_arrays,
        "dock_osda_graph_arrays": dock_osda_graph_arrays,
        "opt_zeolite_graph_arrays": opt_zeolite_graph_arrays,
        "opt_osda_graph_arrays": opt_osda_graph_arrays,
    }
    preprocessed_dict.update(properties)
    return preprocessed_dict


def custom_preprocess(
    input_file,
    num_workers,
    niggli,
    primitive,
    graph_method,
    prop_list,
    use_space_group=False,
    tol=0.01,
):
    df = pd.read_csv(input_file)  # .loc[:0]

    def parallelized():
        # Create a pool of workers
        with Pool(num_workers) as pool:
            for item in tqdm(
                pool.imap_unordered(
                    process_one,
                    iterable=[
                        (df.iloc[idx], graph_method, prop_list)
                        for idx in range(len(df))
                    ],
                    chunksize=1,
                ),
                total=len(df),
            ):
                yield item

    # NOTE uncomment to debug process_one
    # process_one((df.iloc[0], graph_method, prop_list))
    
    # Convert the unordered results to a list
    unordered_results = list(parallelized())

    # Create a dictionary mapping crystal_id to results
    mpid_to_results = {result["crystal_id"]: result for result in unordered_results}

    # Create a list of ordered results based on the original order of the dataframe
    ordered_results = [
        mpid_to_results[df.iloc[idx]["dock_crystal"]] for idx in range(len(df))
    ]

    return ordered_results


def custom_add_scaled_lattice_prop(
    data_list, lattice_scale_method, graph_arrays_key="dock_zeolite_graph_arrays"
):
    for dict in data_list:
        graph_arrays = dict[graph_arrays_key]
        # the indexes are brittle if more objects are returned
        lengths = graph_arrays[2]
        angles = graph_arrays[3]
        num_atoms = graph_arrays[-1]
        assert lengths.shape[0] == angles.shape[0] == 3
        assert isinstance(num_atoms, int)

        if lattice_scale_method == "scale_length":
            lengths = lengths / float(num_atoms) ** (1 / 3)

        dict["scaled_lattice"] = np.concatenate([lengths, angles])


class CustomCrystDataset(Dataset):
    def __init__(
        self,
        name: ValueNode,
        path: ValueNode,
        prop: ValueNode,
        niggli: ValueNode,
        primitive: ValueNode,
        graph_method: ValueNode,
        preprocess_workers: ValueNode,
        lattice_scale_method: ValueNode,
        save_path: ValueNode,
        tolerance: ValueNode,
        use_space_group: ValueNode,
        use_pos_index: ValueNode,
        task: ValueNode,
        **kwargs,
    ):
        super().__init__()
        self.path = path
        self.name = name
        self.df = pd.read_csv(path)
        self.prop = prop
        self.niggli = niggli
        self.primitive = primitive
        self.graph_method = graph_method
        self.lattice_scale_method = lattice_scale_method
        self.use_space_group = use_space_group
        self.use_pos_index = use_pos_index
        self.tolerance = tolerance
        self.task = task

        node_feat_dims, edge_feat_dims = get_feature_dims()
        self.node_feat_dims = node_feat_dims
        self.edge_feat_dims = edge_feat_dims

        self.preprocess(save_path, preprocess_workers, prop) # prop = ['bindingatoms']

        # add_scaled_lattice_prop(self.cached_data, lattice_scale_method)
        # TODO not sure if how to scale osda lattice - should it be different from zeolite, or scale their combined cell?
        custom_add_scaled_lattice_prop(
            self.cached_data, lattice_scale_method, "dock_zeolite_graph_arrays"
        )
        custom_add_scaled_lattice_prop(
            self.cached_data, lattice_scale_method, "dock_osda_graph_arrays"
        )

        if "optimize" in task:
            custom_add_scaled_lattice_prop(
                self.cached_data, lattice_scale_method, "opt_zeolite_graph_arrays"
            )
            custom_add_scaled_lattice_prop(
                self.cached_data, lattice_scale_method, "opt_osda_graph_arrays"
            )

        self.lattice_scaler = None
        self.scaler = None

    def preprocess(self, save_path, preprocess_workers, prop):
        if os.path.exists(save_path):
            self.cached_data = torch.load(save_path)
        else:
            cached_data = custom_preprocess(
                self.path,
                preprocess_workers,
                niggli=self.niggli,
                primitive=self.primitive,
                graph_method=self.graph_method,
                prop_list=prop, 
                use_space_group=self.use_space_group,
                tol=self.tolerance,
            )
            os.makedirs(os.path.dirname(save_path), exist_ok=True)
            torch.save(cached_data, save_path)
            self.cached_data = cached_data

    def __len__(self) -> int:
        return len(self.cached_data)

    def __getitem__(self, index):
        data_dict = self.cached_data[index]

        # scaler is set in DataModule set stage
        prop = dict()
        for p in self.prop: 
            # print(p, type(data_dict[p]))
            prop[p] = self.scaler[p].transform(data_dict[p]).view(1, -1)
        (
            frac_coords,
            atom_types,
            lengths,
            angles,
            _,  # NOTE edge indices will be overwritten with rdkit featurization
            _,
            num_atoms,
        ) = data_dict["dock_osda_graph_arrays"]

        smiles = data_dict["smiles"]
        loading = data_dict["loading"]

        osda_node_feats, osda_edge_feats, osda_edge_indices = data_dict["osda_feats"]

        # atom_coords are fractional coordinates
        # edge_index is incremented during batching
        # https://pytorch-geometric.readthedocs.io/en/latest/notes/batching.html
        osda_data = Data(
            frac_coords=torch.Tensor(frac_coords),
            atom_types=torch.LongTensor(atom_types),
            lengths=torch.Tensor(lengths).view(1, -1),
            angles=torch.Tensor(angles).view(1, -1),
            edge_index=torch.LongTensor(
                osda_edge_indices
            ).contiguous(),  # shape (2, num_edges)
            edge_feats=osda_edge_feats,
            node_feats=osda_node_feats,
            num_atoms=num_atoms,
            num_bonds=osda_edge_indices.shape[0],
            num_nodes=num_atoms,  # special attribute used for batching in pytorch geometric
            # y=prop.view(1, -1), # TODO mrx prop is now a dict so this will fail
        )

        (
            frac_coords,
            atom_types,
            lengths,
            angles,
            edge_indices,
            _,  # to_jimages,
            num_atoms,
        ) = data_dict["dock_zeolite_graph_arrays"]

        # assign the misc class to the zeolite node feats, except for atom types
        zeolite_node_feats = torch.tensor(self.node_feat_dims) - 1
        zeolite_node_feats = zeolite_node_feats.repeat(num_atoms, 1)
        zeolite_node_feats[:, 0] = torch.tensor(atom_types)

        zeolite_data = Data(
            frac_coords=torch.Tensor(frac_coords),
            atom_types=torch.LongTensor(atom_types),
            lengths=torch.Tensor(lengths).view(1, -1),
            angles=torch.Tensor(angles).view(1, -1),
            edge_index=torch.LongTensor(
                edge_indices.T
            ).contiguous(),  # shape (2, num_edges)
            node_feats=zeolite_node_feats,
            num_atoms=num_atoms,
            num_bonds=edge_indices.shape[0],
            num_nodes=num_atoms,  # special attribute used for batching in pytorch geometric
            # y=prop.view(1, -1), # TODO mrx prop is now a dict so this will fail
        )

<<<<<<< HEAD
        if "optimize" in self.task:
            (
                frac_coords,
                atom_types,
                lengths,
                angles,
                edge_indices,  # NOTE edge indices will be overwritten with rdkit featurization
                _,  # to_jimages,
                num_atoms,
            ) = data_dict["opt_osda_graph_arrays"]

            osda_data_opt = Data(
                frac_coords=torch.Tensor(frac_coords),
                atom_types=torch.LongTensor(atom_types),
                lengths=torch.Tensor(lengths).view(1, -1),
                angles=torch.Tensor(angles).view(1, -1),
                edge_index=torch.LongTensor(
                    osda_edge_indices
                ).contiguous(),  # shape (2, num_edges)
                edge_feats=osda_edge_feats,
                node_feats=osda_node_feats,
                # to_jimages=torch.LongTensor(to_jimages),
                num_atoms=num_atoms,
                num_bonds=osda_edge_indices.shape[0],
                num_nodes=num_atoms,  # special attribute used for batching in pytorch geometric
                # y=prop.view(1, -1), # TODO mrx prop is now a dict so this will fail
            )

            (
                frac_coords,
                atom_types,
                lengths,
                angles,
                edge_indices,
                _,  # to_jimages,
                num_atoms,
            ) = data_dict["opt_zeolite_graph_arrays"]

            zeolite_data_opt = Data(
                frac_coords=torch.Tensor(frac_coords),
                atom_types=torch.LongTensor(atom_types),
                lengths=torch.Tensor(lengths).view(1, -1),
                angles=torch.Tensor(angles).view(1, -1),
                edge_index=torch.LongTensor(
                    edge_indices.T
                ).contiguous(),  # shape (2, num_edges)
                node_feats=zeolite_node_feats,
                # to_jimages=torch.LongTensor(to_jimages),
                num_atoms=num_atoms,
                num_bonds=edge_indices.shape[0],
                num_nodes=num_atoms,  # special attribute used for batching in pytorch geometric
                # y=prop.view(1, -1), # TODO mrx prop is now a dict so this will fail
            )
=======
        (
            frac_coords,
            atom_types,
            lengths,
            angles,
            edge_indices,  # NOTE edge indices will be overwritten with rdkit featurization
            _,  # to_jimages,
            num_atoms,
        ) = data_dict["opt_osda_graph_arrays"]

        osda_data_opt = Data(
            frac_coords=torch.Tensor(frac_coords),
            atom_types=torch.LongTensor(atom_types),
            lengths=torch.Tensor(lengths).view(1, -1),
            angles=torch.Tensor(angles).view(1, -1),
            edge_index=torch.LongTensor(
                osda_edge_indices
            ).contiguous(),  # shape (2, num_edges)
            edge_feats=osda_edge_feats,
            node_feats=osda_node_feats,
            num_atoms=num_atoms,
            num_bonds=osda_edge_indices.shape[0],
            num_nodes=num_atoms,  # special attribute used for batching in pytorch geometric
            y=prop.view(1, -1),
        )

        (
            frac_coords,
            atom_types,
            lengths,
            angles,
            edge_indices,
            _,  # to_jimages,
            num_atoms,
        ) = data_dict["opt_zeolite_graph_arrays"]

        zeolite_data_opt = Data(
            frac_coords=torch.Tensor(frac_coords),
            atom_types=torch.LongTensor(atom_types),
            lengths=torch.Tensor(lengths).view(1, -1),
            angles=torch.Tensor(angles).view(1, -1),
            edge_index=torch.LongTensor(
                edge_indices.T
            ).contiguous(),  # shape (2, num_edges)
            node_feats=zeolite_node_feats,
            num_atoms=num_atoms,
            num_bonds=edge_indices.shape[0],
            num_nodes=num_atoms,  # special attribute used for batching in pytorch geometric
            y=prop.view(1, -1),
        )
>>>>>>> d4ea14a1

        data = HeteroData()
        data.crystal_id = data_dict["crystal_id"]
        data.smiles = smiles
        data.loading = loading
        data.osda = osda_data
        data.zeolite = zeolite_data
        if "optimize" in self.task:
            data.osda_opt = osda_data_opt
            data.zeolite_opt = zeolite_data_opt
        data.num_atoms = osda_data.num_atoms + zeolite_data.num_atoms
        data.lengths = data.zeolite.lengths
        data.angles = data.zeolite.angles
        data.y = prop # NOTE dictionary

        return data

    def __repr__(self) -> str:
        return f"CustomCrystDataset({self.name=}, {self.path=})"


if __name__ == "__main__":
    path = "data/test_data.csv"

    data = pd.read_csv(path)
    data = data.dropna(
        subset=[
            "dock_crystal",
            "dock_lattice",
            "smiles",
            "dock_xyz",
            "opt_xyz",
            "loading",
        ]
    )

    crystal_id = data.dock_crystal.tolist()

    lattices = data.dock_lattice.apply(eval).tolist()
    smiles = data.smiles.tolist()

    dock_xyz = data.dock_xyz.apply(eval).tolist()
    opt_xyz = data.opt_xyz.apply(eval).tolist()

    cols = data.columns<|MERGE_RESOLUTION|>--- conflicted
+++ resolved
@@ -370,10 +370,8 @@
             num_atoms=num_atoms,
             num_bonds=edge_indices.shape[0],
             num_nodes=num_atoms,  # special attribute used for batching in pytorch geometric
-            # y=prop.view(1, -1), # TODO mrx prop is now a dict so this will fail
         )
 
-<<<<<<< HEAD
         if "optimize" in self.task:
             (
                 frac_coords,
@@ -395,11 +393,9 @@
                 ).contiguous(),  # shape (2, num_edges)
                 edge_feats=osda_edge_feats,
                 node_feats=osda_node_feats,
-                # to_jimages=torch.LongTensor(to_jimages),
                 num_atoms=num_atoms,
                 num_bonds=osda_edge_indices.shape[0],
                 num_nodes=num_atoms,  # special attribute used for batching in pytorch geometric
-                # y=prop.view(1, -1), # TODO mrx prop is now a dict so this will fail
             )
 
             (
@@ -421,64 +417,10 @@
                     edge_indices.T
                 ).contiguous(),  # shape (2, num_edges)
                 node_feats=zeolite_node_feats,
-                # to_jimages=torch.LongTensor(to_jimages),
                 num_atoms=num_atoms,
                 num_bonds=edge_indices.shape[0],
                 num_nodes=num_atoms,  # special attribute used for batching in pytorch geometric
-                # y=prop.view(1, -1), # TODO mrx prop is now a dict so this will fail
             )
-=======
-        (
-            frac_coords,
-            atom_types,
-            lengths,
-            angles,
-            edge_indices,  # NOTE edge indices will be overwritten with rdkit featurization
-            _,  # to_jimages,
-            num_atoms,
-        ) = data_dict["opt_osda_graph_arrays"]
-
-        osda_data_opt = Data(
-            frac_coords=torch.Tensor(frac_coords),
-            atom_types=torch.LongTensor(atom_types),
-            lengths=torch.Tensor(lengths).view(1, -1),
-            angles=torch.Tensor(angles).view(1, -1),
-            edge_index=torch.LongTensor(
-                osda_edge_indices
-            ).contiguous(),  # shape (2, num_edges)
-            edge_feats=osda_edge_feats,
-            node_feats=osda_node_feats,
-            num_atoms=num_atoms,
-            num_bonds=osda_edge_indices.shape[0],
-            num_nodes=num_atoms,  # special attribute used for batching in pytorch geometric
-            y=prop.view(1, -1),
-        )
-
-        (
-            frac_coords,
-            atom_types,
-            lengths,
-            angles,
-            edge_indices,
-            _,  # to_jimages,
-            num_atoms,
-        ) = data_dict["opt_zeolite_graph_arrays"]
-
-        zeolite_data_opt = Data(
-            frac_coords=torch.Tensor(frac_coords),
-            atom_types=torch.LongTensor(atom_types),
-            lengths=torch.Tensor(lengths).view(1, -1),
-            angles=torch.Tensor(angles).view(1, -1),
-            edge_index=torch.LongTensor(
-                edge_indices.T
-            ).contiguous(),  # shape (2, num_edges)
-            node_feats=zeolite_node_feats,
-            num_atoms=num_atoms,
-            num_bonds=edge_indices.shape[0],
-            num_nodes=num_atoms,  # special attribute used for batching in pytorch geometric
-            y=prop.view(1, -1),
-        )
->>>>>>> d4ea14a1
 
         data = HeteroData()
         data.crystal_id = data_dict["crystal_id"]
